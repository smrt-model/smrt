--- conflicted
+++ resolved
@@ -94,10 +94,7 @@
 *.patch
 # pixi environments
 .pixi
-<<<<<<< HEAD
 # Benchmark results
 results
-=======
 # Documentation builds
-doc/source/smrt.*
->>>>>>> 6628ccff
+doc/source/smrt.*