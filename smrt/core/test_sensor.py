--- conflicted
+++ resolved
@@ -1,8 +1,3 @@
-<<<<<<< HEAD
-import pytest
-
-=======
->>>>>>> fb89b1b6
 import numpy as np
 import pytest
 
