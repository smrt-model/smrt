--- conflicted
+++ resolved
@@ -101,7 +101,6 @@
         Solve the radiative transfer equation for a given snowpack, emmodels and sensor configuration.
 
         Args:
-<<<<<<< HEAD
             snowpack: Snowpack object.
             emmodels: List of electromagnetic models object.
             sensor: Sensor object.
@@ -109,15 +108,6 @@
 
         Returns:
             result: Result object.
-=======
-            snowpack: Snowpack object, :py:mod:`smrt.core.snowpack`.
-            emmodels: List of electromagnetic models object, :py:mod:`smrt.emmodel`.
-            sensor: Sensor object, :py:mod:`smrt.core.sensor`.
-            atmosphere: [Optional] Atmosphere object, :py:mod:`smrt.atmosphere`.
-
-        Returns:
-            result: Result object, :py:mod:`smrt.core.result.ActiveResult`.
->>>>>>> 86b78045
         """
         if sensor.mode != "A":
             raise SMRTError(
