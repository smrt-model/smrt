--- conflicted
+++ resolved
@@ -32,15 +32,9 @@
     m = get_diffuse_reflection(go)
     m_back = get_diffuse_reflection(go_back)
 
-<<<<<<< HEAD
     #print(m[0], m_back[0])
     np.testing.assert_allclose(m[0, 0], m_back[0])
     np.testing.assert_allclose(m[1, 0], m_back[1])
-=======
-    # print(m[0], m_back[0])
-    assert np.allclose(m[0], m_back[0])
-    assert np.allclose(m[1], m_back[1])
->>>>>>> fb89b1b6
 
 @pytest.mark.parametrize("interface", [(GeometricalOptics), (GeometricalOpticsBackscatter)])
 def test_parameters_geometrical_optics_and_backscatter(interface):
